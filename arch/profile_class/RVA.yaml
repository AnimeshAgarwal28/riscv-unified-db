<<<<<<< HEAD
# yaml-language-server: $schema=../../schemas/profile_class_schema.json
=======
RVA:
  marketing_name: RVA
  introduction: |
    The RVA profile class targets application processors for markets
    requiring a high-degree of binary compatibility between compliant implementations.
  description: |
    RISC-V was designed to provide a highly modular and extensible
    instruction set and includes a large and growing set of standard
    extensions, where each standard extension is a bundle of
    instruction-set features.  This is no different than other industry
    ISAs that continue to add new ISA features.  Unlike other ISAs,
    however, RISC-V has a broad set of contributors and implementers, and
    also allows users to add their own custom extensions.  For some deep
    embedded markets, highly customized processor configurations are
    desirable for efficiency, and all software is compiled, ported, and/or
    developed in-house by the same organization for that specific
    processor configuration.  However, for other markets that expect a
    substantial fraction of software to be delivered to end-customers in
    binary form, compatibility across multiple implementations from
    different RISC-V vendors is required.

    The RVIA ISA extension ratification process ensures that all processor
    vendors have agreed to the specification of a standard extension if
    present.  However, by themselves, the ISA extension specifications do
    not guarantee that a certain set of standard extensions will be
    present in all implementations.

    *The primary goal of the RVA profiles is to align processor vendors
    targeting binary software markets, so software can rely on the
    existence of a certain set of ISA features in a particular generation
    of RISC-V implementations.*

    Alignment is not only for compatibility, but also to ensure RISC-V is
    competitive in these markets.  The binary app markets are also
    generally those with the most competitive performance requirements
    (e.g., mobile, client, server).  RVIA cannot mandate the ISA features
    that a RISC-V binary software ecosystem should use, as each ecosystem
    will typically select the lowest-common denominator they empirically
    observe in the deployed devices in their target markets.  But RVIA can
    align hardware vendors to support a common set of features in each
    generation through the RVA profiles.  Without proactive alignment
    through RVA profiles, RISC-V will be uncompetitive, as even if a
    particular vendor implements a certain feature, if other vendors do
    not, then binary distributions will not generally use that feature and
    all implementations will suffer.  While certain features may be
    discoverable, and alternate code provided in case of presence/absence
    of a feature, the added cost to support such options is only justified
    for certain limited cases, and binary app markets will not support a
    wide range of optional features, particularly for the nascent RISC-V
    binary app ecosystems.

    To maintain alignment and increase RISC-V competitiveness over time,
    the mandatory set of extensions must increase over time in successive
    generations of RVA profile.  (RVA profiles may eventually have to
    deprecate previously mandatory instructions, but that is unlikely in
    the near future.)  Note that the RISC-V ISA will continue to evolve,
    regardless of whether a given software ecosystem settles on a certain
    generation of profile as the baseline for their ecosystem for many
    years or even decades.  There are many existing binary software
    ecosystems, which will migrate to RISC-V and evolve at different rates,
    and more new ones will doubtless be created over the hopefully long
    lifetime of RISC-V.  High-performance application processors require
    considerable investment, and no single binary app ecosystem can
    justify the development costs of these processors, especially for
    RISC-V in its early stage of adoption.

    While the heart of the profile is the set of mandatory extensions,
    there are several kinds of optional extension that serve important
    roles in the profile.

    The first kind are _localized_ _options_, whose presence or use
    necessarily differs along geo-political and/or jurisdictional
    boundaries, with crypto being the obvious example.  These will always
    be optional.  At least for crypto, discovery has been found to be
    perfectly acceptable to handle this optionality on other
    architectures, as the use of the extensions is well contained in
    certain libraries.

    The second kind of optional extension is a _development_ _option_,
    which represents a new ISA extension in an early part of its lifecycle
    but which is intended to become mandatory in a later generation of the
    RVA profile.  Processor vendors and software toolchain providers will
    have varying development schedules, and providing an optional phase in
    a new extension's lifecycle provides some flexibility while
    maintaining overall alignment, and is particularly appropriate when
    hardware or software development for the extension is complex.
    Denoting an extension as a _development_ _option_ signals to the
    community that development should be prioritized for such extensions
    as they will become mandatory.

    The third kind of optional extension are _expansion_ _options_, which
    are those that may have a large implementation cost but are not always
    needed in a particular platform, and which can be readily handled by
    discovery. These are also intended to remain available as expansion
    options in future versions of the profile.  Several supervisor-mode
    extensions fall into this category, e.g., Sv57, which has a notable
    PPA impact over Sv48 and is not needed on smaller platforms.  Some
    unprivileged extensions that may fall into this category are possible
    future matrix extensions.  These have large implementation costs, and
    use of matrix instructions can be readily supported with discovery and
    alternate math libraries.

    The fourth kind of optional extensions are _transitory_ _options_,
    where it is not clear if the extension will change to a mandatory,
    localized, or expansion option, or be possibly dropped over time.
    Cryptography provides some examples where earlier cyphers have been
    broken and are now deprecated.  RVIA used this mechanism to enable
    scalar crypto until vector crypto was ready.  Software security
    features may also be in this category, with examples of deprecated
    security features occuring in other architectures.  As another
    example, the recent avalanche of new numeric datatypes for AI/ML may
    eventually subside with a few survivors actually being used longer
    term.  Denoting an option as transitory signals to the community that
    this extension may be removed in a future profile, though the time
    scale may span many years.

    Except for the localized options, it could be argued that other three
    kinds of option could be left out of profiles.  Binary distributions
    of applications willing to invest in discovery can use an optional
    extension, and customers compiling their own applications can take
    advantage of the feature on a particular implementation, even when
    that system is mostly running binary distributions that ignore the new
    extension.  However, there is value in providing guidance to align
    hardware vendors and software developers around what extensions are
    worth implementing and worth discovering, by designating only a few
    important features as profile options and limiting their granularity.
  naming_scheme: |
    The profile class name is RVA (RISC-V Apps processor).
    A profile release name is an integer (currently 2 digits, could grow in the future).
    A full profile name is comprised of, in order:
>>>>>>> f91ce904

$schema: profile_class_schema.json#
kind: profile class
name: RVA
marketing_name: RVA
introduction: |
  The RVA profile class targets application processors for markets
  requiring a high-degree of binary compatibility between compliant implementations.
description: |
  RISC-V was designed to provide a highly modular and extensible
  instruction set and includes a large and growing set of standard
  extensions, where each standard extension is a bundle of
  instruction-set features.  This is no different than other industry
  ISAs that continue to add new ISA features.  Unlike other ISAs,
  however, RISC-V has a broad set of contributors and implementers, and
  also allows users to add their own custom extensions.  For some deep
  embedded markets, highly customized processor configurations are
  desirable for efficiency, and all software is compiled, ported, and/or
  developed in-house by the same organization for that specific
  processor configuration.  However, for other markets that expect a
  substantial fraction of software to be delivered to end-customers in
  binary form, compatibility across multiple implementations from
  different RISC-V vendors is required.
  
  The RVIA ISA extension ratification process ensures that all processor
  vendors have agreed to the specification of a standard extension if
  present.  However, by themselves, the ISA extension specifications do
  not guarantee that a certain set of standard extensions will be
  present in all implementations.
  
  *The primary goal of the RVA profiles is to align processor vendors
  targeting binary software markets, so software can rely on the
  existence of a certain set of ISA features in a particular generation
  of RISC-V implementations.*
  
  Alignment is not only for compatibility, but also to ensure RISC-V is
  competitive in these markets.  The binary app markets are also
  generally those with the most competitive performance requirements
  (e.g., mobile, client, server).  RVIA cannot mandate the ISA features
  that a RISC-V binary software ecosystem should use, as each ecosystem
  will typically select the lowest-common denominator they empirically
  observe in the deployed devices in their target markets.  But RVIA can
  align hardware vendors to support a common set of features in each
  generation through the RVA profiles.  Without proactive alignment
  through RVA profiles, RISC-V will be uncompetitive, as even if a
  particular vendor implements a certain feature, if other vendors do
  not, then binary distributions will not generally use that feature and
  all implementations will suffer.  While certain features may be
  discoverable, and alternate code provided in case of presence/absence
  of a feature, the added cost to support such options is only justified
  for certain limited cases, and binary app markets will not support a
  wide range of optional features, particularly for the nascent RISC-V
  binary app ecosystems.
  
  To maintain alignment and increase RISC-V competitiveness over time,
  the mandatory set of extensions must increase over time in successive
  generations of RVA profile.  (RVA profiles may eventually have to
  deprecate previously mandatory instructions, but that is unlikely in
  the near future.)  Note that the RISC-V ISA will continue to evolve,
  regardless of whether a given software ecosystem settles on a certain
  generation of profile as the baseline for their ecosystem for many
  years or even decades.  There are many existing binary software
  ecosystems, which will migrate to RISC-V and evolve at different rates,
  and more new ones will doubtless be created over the hopefully long
  lifetime of RISC-V.  High-performance application processors require
  considerable investment, and no single binary app ecosystem can
  justify the development costs of these processors, especially for
  RISC-V in its early stage of adoption.
  
  While the heart of the profile is the set of mandatory extensions,
  there are several kinds of optional extension that serve important
  roles in the profile.
  
  The first kind are _localized_ _options_, whose presence or use
  necessarily differs along geo-political and/or jurisdictional
  boundaries, with crypto being the obvious example.  These will always
  be optional.  At least for crypto, discovery has been found to be
  perfectly acceptable to handle this optionality on other
  architectures, as the use of the extensions is well contained in
  certain libraries.
  
  The second kind of optional extension is a _development_ _option_,
  which represents a new ISA extension in an early part of its lifecycle
  but which is intended to become mandatory in a later generation of the
  RVA profile.  Processor vendors and software toolchain providers will
  have varying development schedules, and providing an optional phase in
  a new extension's lifecycle provides some flexibility while
  maintaining overall alignment, and is particularly appropriate when
  hardware or software development for the extension is complex.
  Denoting an extension as a _development_ _option_ signals to the
  community that development should be prioritized for such extensions
  as they will become mandatory.
  
  The third kind of optional extension are _expansion_ _options_, which
  are those that may have a large implementation cost but are not always
  needed in a particular platform, and which can be readily handled by
  discovery. These are also intended to remain available as expansion
  options in future versions of the profile.  Several supervisor-mode
  extensions fall into this category, e.g., Sv57, which has a notable
  PPA impact over Sv48 and is not needed on smaller platforms.  Some
  unprivileged extensions that may fall into this category are possible
  future matrix extensions.  These have large implementation costs, and
  use of matrix instructions can be readily supported with discovery and
  alternate math libraries.
  
  The fourth kind of optional extensions are _transitory_ _options_,
  where it is not clear if the extension will change to a mandatory,
  localized, or expansion option, or be possibly dropped over time.
  Cryptography provides some examples where earlier cyphers have been
  broken and are now deprecated.  RVIA used this mechanism to enable
  scalar crypto until vector crypto was ready.  Software security
  features may also be in this category, with examples of deprecated
  security features occuring in other architectures.  As another
  example, the recent avalanche of new numeric datatypes for AI/ML may
  eventually subside with a few survivors actually being used longer
  term.  Denoting an option as transitory signals to the community that
  this extension may be removed in a future profile, though the time
  scale may span many years.
  
  Except for the localized options, it could be argued that other three
  kinds of option could be left out of profiles.  Binary distributions
  of applications willing to invest in discovery can use an optional
  extension, and customers compiling their own applications can take
  advantage of the feature on a particular implementation, even when
  that system is mostly running binary distributions that ignore the new
  extension.  However, there is value in providing guidance to align
  hardware vendors and software developers around what extensions are
  worth implementing and worth discovering, by designating only a few
  important features as profile options and limiting their granularity.
naming_scheme: |
  The profile class name is RVA (RISC-V Apps processor).
  A profile release name is an integer (currently 2 digits, could grow in the future).
  A full profile name is comprised of, in order:

  * Prefix *RVA* for RISC-V Applications
  * Profile release
  * Privilege mode:
  ** *U* Unprivileged (available to any privilege mode, *U* is *not* User-mode)
  ** *S* Supervisor mode (note that Hypervisor support is treated as an option)
  ** *M* Machine mode
  * A base ISA XLEN specifier (*32*, *64*)
company:
  name: RISC-V International
  url: https://riscv.org
doc_license:
  name: Creative Commons Attribution 4.0 International License
  url: https://creativecommons.org/licenses/by/4.0/
  text_url: https://creativecommons.org/licenses/by/4.0/legalcode.txt<|MERGE_RESOLUTION|>--- conflicted
+++ resolved
@@ -1,137 +1,4 @@
-<<<<<<< HEAD
 # yaml-language-server: $schema=../../schemas/profile_class_schema.json
-=======
-RVA:
-  marketing_name: RVA
-  introduction: |
-    The RVA profile class targets application processors for markets
-    requiring a high-degree of binary compatibility between compliant implementations.
-  description: |
-    RISC-V was designed to provide a highly modular and extensible
-    instruction set and includes a large and growing set of standard
-    extensions, where each standard extension is a bundle of
-    instruction-set features.  This is no different than other industry
-    ISAs that continue to add new ISA features.  Unlike other ISAs,
-    however, RISC-V has a broad set of contributors and implementers, and
-    also allows users to add their own custom extensions.  For some deep
-    embedded markets, highly customized processor configurations are
-    desirable for efficiency, and all software is compiled, ported, and/or
-    developed in-house by the same organization for that specific
-    processor configuration.  However, for other markets that expect a
-    substantial fraction of software to be delivered to end-customers in
-    binary form, compatibility across multiple implementations from
-    different RISC-V vendors is required.
-
-    The RVIA ISA extension ratification process ensures that all processor
-    vendors have agreed to the specification of a standard extension if
-    present.  However, by themselves, the ISA extension specifications do
-    not guarantee that a certain set of standard extensions will be
-    present in all implementations.
-
-    *The primary goal of the RVA profiles is to align processor vendors
-    targeting binary software markets, so software can rely on the
-    existence of a certain set of ISA features in a particular generation
-    of RISC-V implementations.*
-
-    Alignment is not only for compatibility, but also to ensure RISC-V is
-    competitive in these markets.  The binary app markets are also
-    generally those with the most competitive performance requirements
-    (e.g., mobile, client, server).  RVIA cannot mandate the ISA features
-    that a RISC-V binary software ecosystem should use, as each ecosystem
-    will typically select the lowest-common denominator they empirically
-    observe in the deployed devices in their target markets.  But RVIA can
-    align hardware vendors to support a common set of features in each
-    generation through the RVA profiles.  Without proactive alignment
-    through RVA profiles, RISC-V will be uncompetitive, as even if a
-    particular vendor implements a certain feature, if other vendors do
-    not, then binary distributions will not generally use that feature and
-    all implementations will suffer.  While certain features may be
-    discoverable, and alternate code provided in case of presence/absence
-    of a feature, the added cost to support such options is only justified
-    for certain limited cases, and binary app markets will not support a
-    wide range of optional features, particularly for the nascent RISC-V
-    binary app ecosystems.
-
-    To maintain alignment and increase RISC-V competitiveness over time,
-    the mandatory set of extensions must increase over time in successive
-    generations of RVA profile.  (RVA profiles may eventually have to
-    deprecate previously mandatory instructions, but that is unlikely in
-    the near future.)  Note that the RISC-V ISA will continue to evolve,
-    regardless of whether a given software ecosystem settles on a certain
-    generation of profile as the baseline for their ecosystem for many
-    years or even decades.  There are many existing binary software
-    ecosystems, which will migrate to RISC-V and evolve at different rates,
-    and more new ones will doubtless be created over the hopefully long
-    lifetime of RISC-V.  High-performance application processors require
-    considerable investment, and no single binary app ecosystem can
-    justify the development costs of these processors, especially for
-    RISC-V in its early stage of adoption.
-
-    While the heart of the profile is the set of mandatory extensions,
-    there are several kinds of optional extension that serve important
-    roles in the profile.
-
-    The first kind are _localized_ _options_, whose presence or use
-    necessarily differs along geo-political and/or jurisdictional
-    boundaries, with crypto being the obvious example.  These will always
-    be optional.  At least for crypto, discovery has been found to be
-    perfectly acceptable to handle this optionality on other
-    architectures, as the use of the extensions is well contained in
-    certain libraries.
-
-    The second kind of optional extension is a _development_ _option_,
-    which represents a new ISA extension in an early part of its lifecycle
-    but which is intended to become mandatory in a later generation of the
-    RVA profile.  Processor vendors and software toolchain providers will
-    have varying development schedules, and providing an optional phase in
-    a new extension's lifecycle provides some flexibility while
-    maintaining overall alignment, and is particularly appropriate when
-    hardware or software development for the extension is complex.
-    Denoting an extension as a _development_ _option_ signals to the
-    community that development should be prioritized for such extensions
-    as they will become mandatory.
-
-    The third kind of optional extension are _expansion_ _options_, which
-    are those that may have a large implementation cost but are not always
-    needed in a particular platform, and which can be readily handled by
-    discovery. These are also intended to remain available as expansion
-    options in future versions of the profile.  Several supervisor-mode
-    extensions fall into this category, e.g., Sv57, which has a notable
-    PPA impact over Sv48 and is not needed on smaller platforms.  Some
-    unprivileged extensions that may fall into this category are possible
-    future matrix extensions.  These have large implementation costs, and
-    use of matrix instructions can be readily supported with discovery and
-    alternate math libraries.
-
-    The fourth kind of optional extensions are _transitory_ _options_,
-    where it is not clear if the extension will change to a mandatory,
-    localized, or expansion option, or be possibly dropped over time.
-    Cryptography provides some examples where earlier cyphers have been
-    broken and are now deprecated.  RVIA used this mechanism to enable
-    scalar crypto until vector crypto was ready.  Software security
-    features may also be in this category, with examples of deprecated
-    security features occuring in other architectures.  As another
-    example, the recent avalanche of new numeric datatypes for AI/ML may
-    eventually subside with a few survivors actually being used longer
-    term.  Denoting an option as transitory signals to the community that
-    this extension may be removed in a future profile, though the time
-    scale may span many years.
-
-    Except for the localized options, it could be argued that other three
-    kinds of option could be left out of profiles.  Binary distributions
-    of applications willing to invest in discovery can use an optional
-    extension, and customers compiling their own applications can take
-    advantage of the feature on a particular implementation, even when
-    that system is mostly running binary distributions that ignore the new
-    extension.  However, there is value in providing guidance to align
-    hardware vendors and software developers around what extensions are
-    worth implementing and worth discovering, by designating only a few
-    important features as profile options and limiting their granularity.
-  naming_scheme: |
-    The profile class name is RVA (RISC-V Apps processor).
-    A profile release name is an integer (currently 2 digits, could grow in the future).
-    A full profile name is comprised of, in order:
->>>>>>> f91ce904
 
 $schema: profile_class_schema.json#
 kind: profile class
@@ -155,18 +22,18 @@
   substantial fraction of software to be delivered to end-customers in
   binary form, compatibility across multiple implementations from
   different RISC-V vendors is required.
-  
+
   The RVIA ISA extension ratification process ensures that all processor
   vendors have agreed to the specification of a standard extension if
   present.  However, by themselves, the ISA extension specifications do
   not guarantee that a certain set of standard extensions will be
   present in all implementations.
-  
+
   *The primary goal of the RVA profiles is to align processor vendors
   targeting binary software markets, so software can rely on the
   existence of a certain set of ISA features in a particular generation
   of RISC-V implementations.*
-  
+
   Alignment is not only for compatibility, but also to ensure RISC-V is
   competitive in these markets.  The binary app markets are also
   generally those with the most competitive performance requirements
@@ -185,7 +52,7 @@
   for certain limited cases, and binary app markets will not support a
   wide range of optional features, particularly for the nascent RISC-V
   binary app ecosystems.
-  
+
   To maintain alignment and increase RISC-V competitiveness over time,
   the mandatory set of extensions must increase over time in successive
   generations of RVA profile.  (RVA profiles may eventually have to
@@ -200,11 +67,11 @@
   considerable investment, and no single binary app ecosystem can
   justify the development costs of these processors, especially for
   RISC-V in its early stage of adoption.
-  
+
   While the heart of the profile is the set of mandatory extensions,
   there are several kinds of optional extension that serve important
   roles in the profile.
-  
+
   The first kind are _localized_ _options_, whose presence or use
   necessarily differs along geo-political and/or jurisdictional
   boundaries, with crypto being the obvious example.  These will always
@@ -212,7 +79,7 @@
   perfectly acceptable to handle this optionality on other
   architectures, as the use of the extensions is well contained in
   certain libraries.
-  
+
   The second kind of optional extension is a _development_ _option_,
   which represents a new ISA extension in an early part of its lifecycle
   but which is intended to become mandatory in a later generation of the
@@ -224,7 +91,7 @@
   Denoting an extension as a _development_ _option_ signals to the
   community that development should be prioritized for such extensions
   as they will become mandatory.
-  
+
   The third kind of optional extension are _expansion_ _options_, which
   are those that may have a large implementation cost but are not always
   needed in a particular platform, and which can be readily handled by
@@ -236,7 +103,7 @@
   future matrix extensions.  These have large implementation costs, and
   use of matrix instructions can be readily supported with discovery and
   alternate math libraries.
-  
+
   The fourth kind of optional extensions are _transitory_ _options_,
   where it is not clear if the extension will change to a mandatory,
   localized, or expansion option, or be possibly dropped over time.
@@ -250,7 +117,7 @@
   term.  Denoting an option as transitory signals to the community that
   this extension may be removed in a future profile, though the time
   scale may span many years.
-  
+
   Except for the localized options, it could be argued that other three
   kinds of option could be left out of profiles.  Binary distributions
   of applications willing to invest in discovery can use an optional
