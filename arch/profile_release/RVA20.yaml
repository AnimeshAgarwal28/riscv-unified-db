--- conflicted
+++ resolved
@@ -32,164 +32,5 @@
       email: krste@sifive.com
       company: SiFive
   profiles:
-<<<<<<< HEAD
-  - { $ref: profile/RVA20U64.yaml# }
-  - { $ref: profile/RVA20S64.yaml# }
-=======
-    RVA20U64:
-      marketing_name: RVA20U64
-      mode: Unpriv
-      base: 64
-      release: RVA20
-      introduction: |
-        The RVA20U64 profile specifies the ISA features available to user-mode
-        execution environments in 64-bit applications processors.  This is the
-        most important profile within application processors in
-        terms of the amount of software that targets this profile.
-      extensions:
-        $inherits: "profile_release/RVI20.yaml#/RVI20/profiles/RVI20U64/extensions"
-        $remove: Zifencei # Not allowed as an option for Unpriv ISA (only available in Priv ISA).
-        A:
-          presence: mandatory
-        C:
-          presence: mandatory
-        D:
-          presence: mandatory
-        F:
-          presence: mandatory
-        M:
-          presence: mandatory
-        U:
-          presence: mandatory
-          version: "~> 2.0"
-          param_constraints:
-            U_MODE_ENDIANESS:
-              schema:
-                const: little
-        Zicntr:
-          presence: mandatory
-        Ziccif:
-          presence: mandatory
-          version: "~> 1.0"
-          note: |
-            Ziccif is a profile-defined extension introduced with RVA20.
-            The fetch atomicity requirement facilitates runtime patching
-            of aligned instructions.
-        Ziccrse:
-          presence: mandatory
-          version: "~> 1.0"
-          note: Ziccrse is a profile-defined extension introduced with RVA20.
-        Ziccamoa:
-          presence: mandatory
-          version: "~> 1.0"
-          note: Ziccamo is a profile-defined extension introduced with RVA20.
-        Za128rs:
-          presence: mandatory
-          version: "~> 1.0"
-          note: |
-            Za128rs is a profile-defined extension introduced with RVA20.
-            The minimum reservation set size is effectively determined by the
-            size of atomic accesses in the `A` extension.
-        Zicclsm:
-          presence: mandatory
-          version: "~> 1.0"
-          note: |
-            Zicclsm is a profile-defined extension introduced with RVA20.
-            This requires misaligned support for all regular load and store
-            instructions (including scalar and vector) but not AMOs or other
-            specialized forms of memory access.  Even though mandated, misaligned
-            loads and stores might execute extremely slowly.  Standard software
-            distributions should assume their existence only for correctness, not
-            for performance.
-      extra_notes:
-        - presence: optional
-          text: |
-            The rationale to not make Q an optional extension is that
-            quad-precision floating-point is unlikely to be implemented in
-            hardware, and so we do not require or expect A-profile software to
-            expend effort optimizing use of Q instructions in case they are
-            present.
-        - presence: optional
-          text: |
-            Zifencei is not classed as a supported option in the user-mode
-            profile because it is not sufficient by itself to produce the desired
-            effect in a multiprogrammed multiprocessor environment without OS
-            support, and so the instruction cache flush should always be performed
-            using an OS call rather than using the `fence.i` instruction.
-            `fence.i` semantics can be expensive to implement for some hardware
-            memory hierarchy designs, and so alternative non-standard
-            instruction-cache coherence mechanisms can be used behind the OS
-            abstraction.  A separate extension is being developed for more general
-            and efficient instruction cache coherence.
-        - presence: optional
-          text: |
-            The execution environment must provide a means to synchronize writes to
-            instruction memory with instruction fetches, the implementation of which
-            likely relies on the Zifencei extension.
-            For example, RISC-V Linux supplies the `__riscv_flush_icache` system call and
-            a corresponding vDSO call.
-      recommendations:
-        - text: |
-            Implementations are strongly recommended to raise illegal-instruction
-            exceptions on attempts to execute unimplemented opcodes.
-    RVA20S64:
-      marketing_name: RVA20S64
-      mode: S
-      base: 64
-      release: RVA20
-      introduction: |
-        The RVA20S64 profile specifies the ISA features available to a
-        supervisor-mode execution environment in 64-bit applications
-        processors.  RVA20S64 is based on privileged architecture version 1.11.
-      extensions:
-        S:
-          presence: mandatory
-          version: "~> 1.11"
-        Zifencei:
-          presence: mandatory
-          version: "~> 2.0"
-          note: |
-            Zifencei is mandated as it is the only standard way to support
-            instruction-cache coherence in RVA20 application processors.  A new
-            instruction-cache coherence mechanism is under development which might
-            be added as an option in the future.
-        Svbare:
-          presence: mandatory
-          version: "~> 1.0"
-          note: |
-            Svbare is a new extension name introduced with RVA20.
-        Sv39:
-          presence: mandatory
-          version: "~> 1.11"
-        Svade:
-          presence: mandatory
-          version: "~> 1.0"
-          note: |
-            Svbare is a new extension name introduced with RVA20.
-
-            It is subsequently defined in more detail with the ratification of
-            `Svadu`.
-        Ssccptr:
-          presence: mandatory
-          version: "~> 1.0"
-          note: |
-            Ssccptr is a new extension name introduced with RVA20.
-        Sstvecd:
-          presence: mandatory
-          version: "~> 1.0"
-          note: |
-            Sstvecd is a new extension name introduced with RVA20.
-        Sstvala:
-          presence: mandatory
-          version: "~> 1.0"
-          note: |
-            Sstvala is a new extension name introduced with RVA20.
-        Sv48:
-          presence: optional
-          version: "~> 1.11"
-        Ssu64xl:
-          presence: optional
-          version: "~> 1.0"
-          note: |
-            Ssu64xl is a new extension name introduced with RVA20.
->>>>>>> 62553b15
+    - { $ref: profile/RVA20U64.yaml# }
+    - { $ref: profile/RVA20S64.yaml# }