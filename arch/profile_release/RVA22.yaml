RVA22:
  name: RVA22
  marketing_name: RVA22
  class: RVA
  release: 22
  state: ratified # current status ["ratified", "development"]
  ratification_date: "2023-04-03"

  # Semantic versions within the release
  versions:
  - version: "1.0.0"

  introduction: |
    This profile release targets 64-bit application processors for markets
    requiring a high-degree of binary compatibility between compliant implementations.
  description: |
    This profile release is intended to be used for 64-bit application
    processors running rich OS stacks.  Only user-mode and
    supervisor-mode profiles are specified in this release.

    NOTE: There is no machine-mode profile currently defined for this release.
    A machine-mode profile for application processors would only be used in specifying platforms for
    portable machine-mode software. Given the relatively low volume of
    portable M-mode software in this domain, the wide variety of potential
    M-mode code, and the very specific needs of each type of M-mode
    software, we are not specifying individual M-mode ISA requirements in this release.

    NOTE: Only XLEN=64 application processor profiles are currently defined.
    It would be possible to also define very similar XLEN=32 variants.
  contributors:
  - name: Krste Asanovic
    email: krste@sifive.com
    company: SiFive
  profiles:
<<<<<<< HEAD
  - { $ref: profile/RVA22U64.yaml# }
  - { $ref: profile/RVA22S64.yaml# }
=======
    RVA22U64:
      marketing_name: RVA22U64
      mode: Unpriv
      base: 64
      release: RVA22
      introduction: |
        The RVA22U64 profile specifies the ISA features available to user-mode
        execution environments in 64-bit applications processors.  This is the
        most important profile within application processors in
        terms of the amount of software that targets this profile.
      extensions:
        $inherits: "profile_release/RVA20.yaml#/RVA20/profiles/RVA20U64/extensions"
        Zihpm:
          presence: mandatory
          version: "~> 2.0"
        Zihintpause:
          presence: mandatory
          version: "~> 2.0"
          note: |
            While the `pause` instruction is a HINT can be implemented as a
            NOP and hence trivially supported by hardware implementers, its
            inclusion in the mandatory extension list signifies that software
            should use the instruction whenever it would make sense and that
            implementors are expected to exploit this information to optimize
            hardware execution.
        Zba:
          presence: mandatory
          version: "~> 1.0"
        Zbb:
          presence: mandatory
          version: "~> 1.0"
        Zbs:
          presence: mandatory
          version: "~> 1.0"
        Zic64b:
          presence: mandatory
          version: "~> 1.0"
          note: |
            This is a new extension name for this feature. While the general
            RISC-V specifications are agnostic to cache block size, selecting a
            common cache block size simplifies the specification and use of the
            following cache-block extensions within the application processor
            profile. Software does not have to query a discovery mechanism and/or
            provide dynamic dispatch to the appropriate code. We choose 64 bytes
            at it is effectively an industry standard. Implementations may use
            longer cache blocks to reduce tag cost provided they use 64-byte
            sub-blocks to remain compatible. Implementations may use shorter cache
            blocks provided they sequence cache operations across the multiple
            cache blocks comprising a 64-byte block to remain compatible.
        Zicbom:
          presence: mandatory
          version: "~> 1.0"
        Zicbop:
          presence: mandatory
          version: "~> 1.0"
          note: |
            As with other HINTS, the inclusion of prefetches in the
            mandatory set of extensions indicates that software should generate
            these instructions where they are expected to be useful, and hardware
            is expected to exploit that information.
        Zicboz:
          presence: mandatory
          version: "~> 1.0"
        Zfhmin:
          presence: mandatory
          version: "~> 1.0"
          note: |
            Zfhmin is a small extension that adds support to load/store and convert
            IEEE 754 half-precision numbers to and from the IEEE 754 single-precision
            format.  The hardware cost for this extension is low, and mandating the
            extension avoids adding an option to the profile.
        Zkt:
          presence: mandatory
          version: "~> 1.0"
          note: |
            Zkt requires a certain subset of integer instructions execute
            with data-independent latency.  Mandating this feature enables
            portable libraries for safe basic cryptographic operations. It is
            expected that application processors will naturally have this property
            and so implementation cost is low, if not zero, in most systems that
            would support RVA22.
        Zfh:
          presence: optional
          version: "~> 1.0"
          note: A future profile might mandate V.
        V:
          presence: optional
          version: "~> 1.0"
          note: |
            The smaller vector extensions (Zve32f, Zve32x, Zve64d, Zve64f,
            Zve64x) are not provided as separately supported profile options. The
            full V extension is specified as the only supported profile option.

            A future profile might mandate V.
        Zkn:
          presence: optional
          version: "~> 1.0"
        Zks:
          presence: optional
          version: "~> 1.0"
      extra_notes:
      - presence: optional
        text: |
          The scalar crypto extensions are expected to be superseded by
          vector crypto standards in future profiles, and the scalar extensions
          may be removed as supported options once vector crypto is present.
      - presence: optional
        text: |
          The smaller component scalar crypto extensions (Zbc, Zbkb, Zbkc,
          Zbkx, Zknd, Zkne, Zknh, Zksed, Zksh) are not provided as separate
          options in the profile.  Profile implementers should provide all of
          the instructions in a given algorithm suite as part of the Zkn or Zks
          supported options.
      - presence: optional
        text: |
          Access to the entropy source (Zkr) in a system is usually
          carefully controlled.  While the design supports unprivileged access
          to the entropy source, this is unlikely to be commonly used in an
          application processor, and so Zkr was not added as a profile option.
          This also means the roll-up Zk was not added as a profile option.
      - presence: optional
        text: |
          The Zfinx, Zdinx, Zhinx, Zhinxmin extensions are incompatible
          with the profile mandates to support the F and D extensions.
      recommendations:
      - text: |
          Implementations are strongly recommended to raise illegal-instruction
          exceptions on attempts to execute unimplemented opcodes.
    RVA22S64:
      marketing_name: RVA22S64
      mode: S
      base: 64
      release: RVA22
      introduction: |
        The RVA22S64 profile specifies the ISA features available to a
        supervisor-mode execution environment in 64-bit applications
        processors.  RVA22S64 is based on privileged architecture version
        1.12.
      extensions:
        $inherits: "profile_release/RVA20.yaml#/RVA20/profiles/RVA20S64/extensions"
        S:
          presence: mandatory
          version: "~> 1.12"
        Sscounterenw:
          presence: mandatory
          version: "~> 1.0"
          note: |
            Sstvala is a new extension name introduced with RVA22.
        Svpbmt:
          presence: mandatory
          version: "~> 1.0"
        Svinval:
          presence: mandatory
          version: "~> 1.0"
        Ssstateen:
          presence: mandatory
          version: "~> 1.0"
          when:
            implemented: H
          note: |
            Ssstateen is a new extension name introduced with RVA22.
        Shvstvala:
          presence: mandatory
          version: "~> 1.0"
          when:
            implemented: H
          note: |
            Shvstvala is a new extension name introduced with RVA22.
        Shtvala:
          presence: mandatory
          version: "~> 1.0"
          when:
            implemented: H
          note: |
            Shtvala is a new extension name introduced with RVA22.
        Shvstvecd:
          presence: mandatory
          version: "~> 1.0"
          when:
            implemented: H
          note: |
            Shvstvecd is a new extension name introduced with RVA22.
        Shgatpa:
          presence: mandatory
          version: "~> 1.0"
          when:
            implemented: H
          note: |
            Shgatpa is a new extension name introduced with RVA22.
        Sv57:
          presence: optional
          version: "~> 1.12"
        Svnapot:
          presence: optional
          version: "~> 1.0"
          note: |
            It is expected that Svnapot will be mandatory in the next
            profile release.
        Sstc:
          presence: optional
          version: "~> 1.0"
          note: |
            Sstc was not made mandatory in RVA22S64 as it is a more
            disruptive change affecting system-level architecture, and will take
            longer for implementations to adopt.  It is expected to be made
            mandatory in the next profile release.
        Sscofpmf:
          presence: optional
          version: "~> 1.0"
          note: |
            Platforms may choose to mandate the presence of Sscofpmf.
        Zkr:
          presence: optional
          version: "~> 1.0"
          note: |
            Technically, Zk is also a privileged-mode option capturing that
            Zkr, Zkn, and Zkt are all implemented.  However, the Zk rollup is less
            descriptive than specifying the individual extensions explicitly.
        H:
          presence: optional
          version: "~> 1.0"
          note: |
            The following extensions become mandatory when H is implemented:

             * Ssstateen
             * Shcounterenw
             * Shvstvala
             * Shtvala
             * Shvstvecd
             * Shgatpa
      recommendations:
      - text: |
          Implementations are strongly recommended to raise illegal-instruction
          exceptions on attempts to execute unimplemented opcodes.
>>>>>>> f91ce904
<|MERGE_RESOLUTION|>--- conflicted
+++ resolved
@@ -32,242 +32,5 @@
     email: krste@sifive.com
     company: SiFive
   profiles:
-<<<<<<< HEAD
   - { $ref: profile/RVA22U64.yaml# }
-  - { $ref: profile/RVA22S64.yaml# }
-=======
-    RVA22U64:
-      marketing_name: RVA22U64
-      mode: Unpriv
-      base: 64
-      release: RVA22
-      introduction: |
-        The RVA22U64 profile specifies the ISA features available to user-mode
-        execution environments in 64-bit applications processors.  This is the
-        most important profile within application processors in
-        terms of the amount of software that targets this profile.
-      extensions:
-        $inherits: "profile_release/RVA20.yaml#/RVA20/profiles/RVA20U64/extensions"
-        Zihpm:
-          presence: mandatory
-          version: "~> 2.0"
-        Zihintpause:
-          presence: mandatory
-          version: "~> 2.0"
-          note: |
-            While the `pause` instruction is a HINT can be implemented as a
-            NOP and hence trivially supported by hardware implementers, its
-            inclusion in the mandatory extension list signifies that software
-            should use the instruction whenever it would make sense and that
-            implementors are expected to exploit this information to optimize
-            hardware execution.
-        Zba:
-          presence: mandatory
-          version: "~> 1.0"
-        Zbb:
-          presence: mandatory
-          version: "~> 1.0"
-        Zbs:
-          presence: mandatory
-          version: "~> 1.0"
-        Zic64b:
-          presence: mandatory
-          version: "~> 1.0"
-          note: |
-            This is a new extension name for this feature. While the general
-            RISC-V specifications are agnostic to cache block size, selecting a
-            common cache block size simplifies the specification and use of the
-            following cache-block extensions within the application processor
-            profile. Software does not have to query a discovery mechanism and/or
-            provide dynamic dispatch to the appropriate code. We choose 64 bytes
-            at it is effectively an industry standard. Implementations may use
-            longer cache blocks to reduce tag cost provided they use 64-byte
-            sub-blocks to remain compatible. Implementations may use shorter cache
-            blocks provided they sequence cache operations across the multiple
-            cache blocks comprising a 64-byte block to remain compatible.
-        Zicbom:
-          presence: mandatory
-          version: "~> 1.0"
-        Zicbop:
-          presence: mandatory
-          version: "~> 1.0"
-          note: |
-            As with other HINTS, the inclusion of prefetches in the
-            mandatory set of extensions indicates that software should generate
-            these instructions where they are expected to be useful, and hardware
-            is expected to exploit that information.
-        Zicboz:
-          presence: mandatory
-          version: "~> 1.0"
-        Zfhmin:
-          presence: mandatory
-          version: "~> 1.0"
-          note: |
-            Zfhmin is a small extension that adds support to load/store and convert
-            IEEE 754 half-precision numbers to and from the IEEE 754 single-precision
-            format.  The hardware cost for this extension is low, and mandating the
-            extension avoids adding an option to the profile.
-        Zkt:
-          presence: mandatory
-          version: "~> 1.0"
-          note: |
-            Zkt requires a certain subset of integer instructions execute
-            with data-independent latency.  Mandating this feature enables
-            portable libraries for safe basic cryptographic operations. It is
-            expected that application processors will naturally have this property
-            and so implementation cost is low, if not zero, in most systems that
-            would support RVA22.
-        Zfh:
-          presence: optional
-          version: "~> 1.0"
-          note: A future profile might mandate V.
-        V:
-          presence: optional
-          version: "~> 1.0"
-          note: |
-            The smaller vector extensions (Zve32f, Zve32x, Zve64d, Zve64f,
-            Zve64x) are not provided as separately supported profile options. The
-            full V extension is specified as the only supported profile option.
-
-            A future profile might mandate V.
-        Zkn:
-          presence: optional
-          version: "~> 1.0"
-        Zks:
-          presence: optional
-          version: "~> 1.0"
-      extra_notes:
-      - presence: optional
-        text: |
-          The scalar crypto extensions are expected to be superseded by
-          vector crypto standards in future profiles, and the scalar extensions
-          may be removed as supported options once vector crypto is present.
-      - presence: optional
-        text: |
-          The smaller component scalar crypto extensions (Zbc, Zbkb, Zbkc,
-          Zbkx, Zknd, Zkne, Zknh, Zksed, Zksh) are not provided as separate
-          options in the profile.  Profile implementers should provide all of
-          the instructions in a given algorithm suite as part of the Zkn or Zks
-          supported options.
-      - presence: optional
-        text: |
-          Access to the entropy source (Zkr) in a system is usually
-          carefully controlled.  While the design supports unprivileged access
-          to the entropy source, this is unlikely to be commonly used in an
-          application processor, and so Zkr was not added as a profile option.
-          This also means the roll-up Zk was not added as a profile option.
-      - presence: optional
-        text: |
-          The Zfinx, Zdinx, Zhinx, Zhinxmin extensions are incompatible
-          with the profile mandates to support the F and D extensions.
-      recommendations:
-      - text: |
-          Implementations are strongly recommended to raise illegal-instruction
-          exceptions on attempts to execute unimplemented opcodes.
-    RVA22S64:
-      marketing_name: RVA22S64
-      mode: S
-      base: 64
-      release: RVA22
-      introduction: |
-        The RVA22S64 profile specifies the ISA features available to a
-        supervisor-mode execution environment in 64-bit applications
-        processors.  RVA22S64 is based on privileged architecture version
-        1.12.
-      extensions:
-        $inherits: "profile_release/RVA20.yaml#/RVA20/profiles/RVA20S64/extensions"
-        S:
-          presence: mandatory
-          version: "~> 1.12"
-        Sscounterenw:
-          presence: mandatory
-          version: "~> 1.0"
-          note: |
-            Sstvala is a new extension name introduced with RVA22.
-        Svpbmt:
-          presence: mandatory
-          version: "~> 1.0"
-        Svinval:
-          presence: mandatory
-          version: "~> 1.0"
-        Ssstateen:
-          presence: mandatory
-          version: "~> 1.0"
-          when:
-            implemented: H
-          note: |
-            Ssstateen is a new extension name introduced with RVA22.
-        Shvstvala:
-          presence: mandatory
-          version: "~> 1.0"
-          when:
-            implemented: H
-          note: |
-            Shvstvala is a new extension name introduced with RVA22.
-        Shtvala:
-          presence: mandatory
-          version: "~> 1.0"
-          when:
-            implemented: H
-          note: |
-            Shtvala is a new extension name introduced with RVA22.
-        Shvstvecd:
-          presence: mandatory
-          version: "~> 1.0"
-          when:
-            implemented: H
-          note: |
-            Shvstvecd is a new extension name introduced with RVA22.
-        Shgatpa:
-          presence: mandatory
-          version: "~> 1.0"
-          when:
-            implemented: H
-          note: |
-            Shgatpa is a new extension name introduced with RVA22.
-        Sv57:
-          presence: optional
-          version: "~> 1.12"
-        Svnapot:
-          presence: optional
-          version: "~> 1.0"
-          note: |
-            It is expected that Svnapot will be mandatory in the next
-            profile release.
-        Sstc:
-          presence: optional
-          version: "~> 1.0"
-          note: |
-            Sstc was not made mandatory in RVA22S64 as it is a more
-            disruptive change affecting system-level architecture, and will take
-            longer for implementations to adopt.  It is expected to be made
-            mandatory in the next profile release.
-        Sscofpmf:
-          presence: optional
-          version: "~> 1.0"
-          note: |
-            Platforms may choose to mandate the presence of Sscofpmf.
-        Zkr:
-          presence: optional
-          version: "~> 1.0"
-          note: |
-            Technically, Zk is also a privileged-mode option capturing that
-            Zkr, Zkn, and Zkt are all implemented.  However, the Zk rollup is less
-            descriptive than specifying the individual extensions explicitly.
-        H:
-          presence: optional
-          version: "~> 1.0"
-          note: |
-            The following extensions become mandatory when H is implemented:
-
-             * Ssstateen
-             * Shcounterenw
-             * Shvstvala
-             * Shtvala
-             * Shvstvecd
-             * Shgatpa
-      recommendations:
-      - text: |
-          Implementations are strongly recommended to raise illegal-instruction
-          exceptions on attempts to execute unimplemented opcodes.
->>>>>>> f91ce904
+  - { $ref: profile/RVA22S64.yaml# }