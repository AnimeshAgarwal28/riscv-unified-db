--- conflicted
+++ resolved
@@ -21,11 +21,5 @@
   u: always
   vs: always
   vu: always
-<<<<<<< HEAD
 data_independent_timing: true
-operation(): |
-    
-=======
-data_independent_timing: false
-operation(): |
->>>>>>> f91ce904
+operation(): |