--- conflicted
+++ resolved
@@ -330,7 +330,6 @@
   end
 end
 
-<<<<<<< HEAD
 desc <<~DESC
   Generate all portfolio-based PDFs (certificates and profiles).
 DESC
@@ -384,48 +383,4 @@
 task RVI20: "#{$root}/gen/profile_doc/pdf/RVI20.pdf"
 task RVA20: "#{$root}/gen/profile_doc/pdf/RVA20.pdf"
 task RVA22: "#{$root}/gen/profile_doc/pdf/RVA22.pdf"
-task MockProfileRelease: "#{$root}/gen/profile_doc/pdf/MockProfileRelease.pdf"
-=======
-namespace :gen do
-  desc <<~DESC
-    Generate all certificates and profile PDFs.
-  DESC
-  task :cert_profile_pdfs do
-    puts "==================================="
-    puts "cert_profile_pdfs: Generating MC100"
-    puts "                   1st target"
-    puts "==================================="
-    Rake::Task["#{$root}/gen/certificate_doc/pdf/MC100.pdf"].invoke
-
-    puts "=================================================="
-    puts "cert_profile_pdfs: Generating MockCertificateModel"
-    puts "                   2nd target"
-    puts "=================================================="
-    Rake::Task["#{$root}/gen/certificate_doc/pdf/MockCertificateModel.pdf"].invoke
-
-    puts "==================================="
-    puts "cert_profile_pdfs: Generating RVA20"
-    puts "                   3rd target"
-    puts "==================================="
-    Rake::Task["#{$root}/gen/profile_doc/pdf/RVA20.pdf"].invoke
-
-    puts "==================================="
-    puts "cert_profile_pdfs: Generating RVA22"
-    puts "                   4th target"
-    puts "==================================="
-    Rake::Task["#{$root}/gen/profile_doc/pdf/RVA22.pdf"].invoke
-
-    puts "==================================="
-    puts "cert_profile_pdfs: Generating RVI20"
-    puts "                   5th target"
-    puts "==================================="
-    Rake::Task["#{$root}/gen/profile_doc/pdf/RVI20.pdf"].invoke
-
-    puts "==================================="
-    puts "cert_profile_pdfs: Generating MockProfileRelease"
-    puts "                   6th target"
-    puts "==================================="
-    Rake::Task["#{$root}/gen/profile_doc/pdf/MockProfileRelease.pdf"].invoke
-  end
-end
->>>>>>> db496391
+task MockProfileRelease: "#{$root}/gen/profile_doc/pdf/MockProfileRelease.pdf"